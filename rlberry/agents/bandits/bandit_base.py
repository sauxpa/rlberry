--- conflicted
+++ resolved
@@ -26,11 +26,7 @@
     def __init__(self, env, **kwargs):
         AgentWithSimplePolicy.__init__(self, env, **kwargs)
         self.n_arms = self.env.action_space.n
-<<<<<<< HEAD
-        self.arms = self.env._actions
-=======
         self.arms = np.arange(self.n_arms)
->>>>>>> 46fad90a
         self.total_time = 0
 
     def fit(self, budget=None, **kwargs):
