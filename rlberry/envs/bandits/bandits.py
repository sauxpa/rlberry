import numpy as np
from scipy import stats
import logging

from rlberry.envs.interface import Model
import rlberry.spaces as spaces


logger = logging.getLogger(__name__)


class Bandit(Model):
    """
    Base class for a multi-armed Bandit.

    Parameters
    ----------

    laws: list of laws.
        laws of the arms. can either be a frozen scipy law or any class that
        has a method .rvs().

    **kwargs: keywords arguments
        additional arguments sent to :class:`~rlberry.envs.interface.Model`

    """

    name = ""

    def __init__(self, laws=[], **kwargs):
        Model.__init__(self, **kwargs)
        self.laws = laws
        A = len(self.laws)
        self.action_space = spaces.Discrete(A)
<<<<<<< HEAD
        self._actions = np.arange(A)
=======
>>>>>>> 46fad90a

    def step(self, action):
        """
        Sample the reward associated to the action.
        """
        # test that the action exists
        assert action < len(self.laws)

        reward = self.laws[action].rvs(random_state=self.rng)
        done = True

        return 0, reward, done, {}

    def reset(self):
        """
        Reset the environment to a default state.
        """
        return 0


class CorruptedLaws:
    """
    Class for corrupted laws.

    Parameters
    ----------

    law: law
        Can either be a frozen scipy law or any class that
        has a method .rvs() to sample according to the given law.

    cor_prop: float in (0,1/2)
        Proportion of corruption

    cor_law: law
        Laws of corruption.
    """

    def __init__(self, law, cor_prop, cor_law):
        self.law = law
        self.cor_prop = cor_prop
        self.cor_law = cor_law

    def rvs(self, random_state):
        is_corrupted = random_state.binomial(1, self.cor_prop)
        if is_corrupted == 1:
            return self.cor_law.rvs(random_state=random_state)
        else:
            return self.law.rvs(random_state=random_state)

    def mean(self):
        return (
            1 - self.cor_prop
        ) * self.law.mean() + self.cor_prop * self.cor_law.mean()


class CorruptedNormalBandit(Bandit):
    """
    Class for Bandits corrupted by nature.

    Parameters
    ----------

    means: array-like of size n_arms, default=array([0,1])
        means of the law of inliers of each of the arms.

    stds: array-like of size n_arms or None, default=None
        stds of the law of inliers of each of the arms. If None, use array with
        all ones.

    cor_prop: float in (0,1/2), default=0.05
        proportion of corruption

    cor_laws: list of scipy frozen laws or None, default=None
        laws of corruption on each arm. If None, all the arms are corrupted by
        a normal of mean 1000 and std 1.
    """

    def __init__(
        self,
        means=np.array([0, 1]),
        stds=None,
        cor_prop=0.05,
        cor_laws=None,
    ):
        laws = self.make_laws(means, stds, cor_prop, cor_laws)
        Bandit.__init__(self, laws=laws)

    def make_laws(self, means, stds, cor_prop, cor_laws):
        if cor_laws is not None:
            self.cor_laws = cor_laws
        else:
            self.cor_laws = [stats.norm(loc=1000) for a in range(len(means))]
        if stds is None:
            self.stds = np.ones(len(means))
        else:
            self.stds = stds
        assert len(means) == len(self.stds)
        assert cor_prop <= 0.5
        inlier_laws = [
            stats.norm(loc=means[a], scale=self.stds[a]) for a in range(len(means))
        ]
        return [
            CorruptedLaws(inlier_laws[a], cor_prop, self.cor_laws[a])
            for a in range(len(means))
        ]


class NormalBandit(Bandit):
    """
    Class for Normal Bandits

    Parameters
    ----------

    means: array-like of size n_arms, default=array([0,1])
        means of the law of each of the arms.

    stds: array-like of size n_arms or None, default=None
        stds of the law of each of the arms. If None, use array with
        all ones.

    """

    def __init__(
        self,
        means=np.array([0, 1]),
        stds=None,
    ):
        laws = self.make_laws(means, stds)
        Bandit.__init__(self, laws=laws)

    def make_laws(self, means, stds):
        if stds is None:
            self.stds = np.ones(len(means))
        else:
            self.stds = stds
        assert len(means) == len(self.stds)
        return [stats.norm(loc=means[a], scale=self.stds[a]) for a in range(len(means))]


class BernoulliBandit(Bandit):
    """
    Class for Bernoulli Bandits

    Parameters
    ----------

    p: array-like of size n_arms, default=array([0.1,0.9])
        means of the law of inliers of each of the arms.

    """

    def __init__(
        self,
        p=np.array([0.1, 0.9]),
    ):
        laws = self.make_laws(p)
        Bandit.__init__(self, laws=laws)

    def make_laws(self, p):
        return [stats.binom(n=1, p=p[a]) for a in range(len(p))]<|MERGE_RESOLUTION|>--- conflicted
+++ resolved
@@ -32,10 +32,6 @@
         self.laws = laws
         A = len(self.laws)
         self.action_space = spaces.Discrete(A)
-<<<<<<< HEAD
-        self._actions = np.arange(A)
-=======
->>>>>>> 46fad90a
 
     def step(self, action):
         """
